--- conflicted
+++ resolved
@@ -1,35 +1,3 @@
-<<<<<<< HEAD
-alembic==1.16.4
-bcrypt==4.3.0
-blinker==1.9.0
-click==8.2.2
-cloudinary==1.40.0
-colorama==0.4.6
-Flask==3.1.1
-Flask-Bcrypt==1.0.1
-Flask-Login==0.6.3
-Flask-Migrate==4.0.5
-Flask-SQLAlchemy==3.0.5
-greenlet==3.2.3
-itsdangerous==2.2.0
-Jinja2==3.1.6
-Mako==1.3.10
-MarkupSafe==3.0.2
-marshmallow==4.0.0
-marshmallow-sqlalchemy==1.4.2
-packaging==25.0
-psycopg2-binary==2.9.10
-PyJWT==2.10.1
-python-dotenv==1.0.0
-python-slugify==8.0.4
-SQLAlchemy==2.0.42
-typing_extensions==4.14.1
-Werkzeug==3.1.3
-Flask-WTF
-Flask-JWT-Extended
-pytz
-pdfkit
-=======
 alembic==1.16.4 # Herramienta para migraciones de bases de datos con SQLAlchemy. Usado por Flask-Migrate.
 bcrypt==4.3.0 # Librería para hashear contraseñas de forma segura. Usado por Flask-Bcrypt.
 blinker==1.9.0 # Sistema de señales (signals) para Flask. Permite comunicación desacoplada entre componentes.
@@ -59,5 +27,4 @@
 Flask-WTF # Extensión para manejar formularios web de forma segura (incluye protección CSRF).
 Flask-JWT-Extended # Extensión para facilitar el uso de JSON Web Tokens (JWT) en Flask.
 pytz # Librería para trabajar con zonas horarias de forma precisa.
-pdfkit # Wrapper para la herramienta wkhtmltopdf, utilizado para generar PDFs desde HTML (facturas).
->>>>>>> dfc521d9
+pdfkit # Wrapper para la herramienta wkhtmltopdf, utilizado para generar PDFs desde HTML (facturas).